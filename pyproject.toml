[project]
name = "graphiti-core"
description = "A temporal graph building library"
version = "0.11.5"
authors = [
    { "name" = "Paul Paliychuk", "email" = "paul@getzep.com" },
    { "name" = "Preston Rasmussen", "email" = "preston@getzep.com" },
    { "name" = "Daniel Chalef", "email" = "daniel@getzep.com" },
]
readme = "README.md"
license = "Apache-2.0"
requires-python = ">=3.10,<4"
packages = [{ include = "graphiti_core", from = "." }]
dependencies = [
    "pydantic>=2.8.2",
    "neo4j>=5.23.0",
    "diskcache>=5.6.3",
    "openai>=1.53.0",
    "tenacity>=9.0.0",
    "numpy>=1.0.0",
    "python-dotenv>=1.0.1",
]

<<<<<<< HEAD
[tool.poetry.dependencies]
python = "^3.10"
pydantic = "^2.8.2"
neo4j = "^5.23.0"
diskcache = "^5.6.3"
openai = "^1.53.0"
tenacity = "9.0.0"
numpy = ">=1.0.0"
python-dotenv = "^1.0.1"
falkordb = "^1.0.10"
=======
[project.urls]
Homepage = "https://help.getzep.com/graphiti/graphiti/overview"
Repository = "https://github.com/getzep/graphiti"
>>>>>>> a51f6a9e

[project.optional-dependencies]
anthropic = ["anthropic>=0.49.0"]
groq = ["groq>=0.2.0"]
google-genai = ["google-genai>=1.8.0"]

[tool.poetry.group.dev.dependencies]
mypy = ">=1.11.1"
groq = ">=0.2.0"
anthropic = ">=0.49.0"
google-genai = ">=1.8.0"
ipykernel = ">=6.29.5"
jupyterlab = ">=4.2.4"
diskcache-stubs = ">=5.6.3.6.20240818"
langgraph = ">=0.2.15"
langchain-anthropic = ">=0.2.4"
langsmith = ">=0.1.108"
langchain-openai = ">=0.2.6"
sentence-transformers = ">=3.2.1"
transformers = ">=4.45.2"
voyageai = ">=0.2.3"
pytest = ">=8.3.3"
pytest-asyncio = ">=0.24.0"
pytest-xdist = ">=3.6.1"
ruff = ">=0.7.1"

[build-system]
requires = ["poetry-core"]
build-backend = "poetry.core.masonry.api"

[tool.poetry]
requires-poetry = ">=2.0"

[tool.pytest.ini_options]
pythonpath = ["."]

[tool.ruff]
line-length = 100

[tool.ruff.lint]
select = [
    # pycodestyle
    "E",
    # Pyflakes
    "F",
    # pyupgrade
    "UP",
    # flake8-bugbear
    "B",
    # flake8-simplify
    "SIM",
    # isort
    "I",
]
ignore = ["E501"]

[tool.ruff.format]
quote-style = "single"
indent-style = "space"
docstring-code-format = true<|MERGE_RESOLUTION|>--- conflicted
+++ resolved
@@ -21,22 +21,9 @@
     "python-dotenv>=1.0.1",
 ]
 
-<<<<<<< HEAD
-[tool.poetry.dependencies]
-python = "^3.10"
-pydantic = "^2.8.2"
-neo4j = "^5.23.0"
-diskcache = "^5.6.3"
-openai = "^1.53.0"
-tenacity = "9.0.0"
-numpy = ">=1.0.0"
-python-dotenv = "^1.0.1"
-falkordb = "^1.0.10"
-=======
 [project.urls]
 Homepage = "https://help.getzep.com/graphiti/graphiti/overview"
 Repository = "https://github.com/getzep/graphiti"
->>>>>>> a51f6a9e
 
 [project.optional-dependencies]
 anthropic = ["anthropic>=0.49.0"]
