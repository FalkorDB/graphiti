--- conflicted
+++ resolved
@@ -143,14 +143,6 @@
     for edge in entity_edges:
         if edge.fact_embedding is None:
             await edge.generate_embedding(embedder)
-<<<<<<< HEAD
-    await tx.run(EPISODIC_NODE_SAVE_BULK, episodes=episode)
-    entity_node_save_bulk = get_entity_node_save_bulk_query(nodes, driver.provider)
-    await tx.run(entity_node_save_bulk, nodes=nodes)
-    await tx.run(EPISODIC_EDGE_SAVE_BULK, episodic_edges=[edge.model_dump() for edge in episodic_edges])
-    entity_edge_save_bulk = get_entity_edge_save_bulk_query(driver.provider)
-    await tx.run(entity_edge_save_bulk, entity_edges=[edge.model_dump() for edge in entity_edges])
-=======
         edge_data: dict[str, Any] = {
             'uuid': edge.uuid,
             'source_node_uuid': edge.source_node_uuid,
@@ -169,14 +161,13 @@
         edge_data.update(edge.attributes or {})
         edges.append(edge_data)
 
-    await tx.run(EPISODIC_NODE_SAVE_BULK, episodes=episodes)
-    await tx.run(ENTITY_NODE_SAVE_BULK, nodes=nodes)
-    await tx.run(
-        EPISODIC_EDGE_SAVE_BULK, episodic_edges=[edge.model_dump() for edge in episodic_edges]
-    )
-    await tx.run(ENTITY_EDGE_SAVE_BULK, entity_edges=edges)
-
->>>>>>> 9201be16
+    await tx.run(EPISODIC_NODE_SAVE_BULK, episodes=episode)
+    entity_node_save_bulk = get_entity_node_save_bulk_query(nodes, driver.provider)
+    await tx.run(entity_node_save_bulk, nodes=nodes)
+    await tx.run(EPISODIC_EDGE_SAVE_BULK, episodic_edges=[edge.model_dump() for edge in episodic_edges])
+    entity_edge_save_bulk = get_entity_edge_save_bulk_query(driver.provider)
+    await tx.run(entity_edge_save_bulk, entity_edges=[edge.model_dump() for edge in entity_edges])
+
 
 async def extract_nodes_and_edges_bulk(
     clients: GraphitiClients, episode_tuples: list[tuple[EpisodicNode, list[EpisodicNode]]]
