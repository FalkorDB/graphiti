"""
Copyright 2024, Zep Software, Inc.

Licensed under the Apache License, Version 2.0 (the "License");
you may not use this file except in compliance with the License.
You may obtain a copy of the License at

    http://www.apache.org/licenses/LICENSE-2.0

Unless required by applicable law or agreed to in writing, software
distributed under the License is distributed on an "AS IS" BASIS,
WITHOUT WARRANTIES OR CONDITIONS OF ANY KIND, either express or implied.
See the License for the specific language governing permissions and
limitations under the License.
"""

import logging
from datetime import datetime
from time import time

from pydantic import BaseModel

from graphiti_core.edges import (
    CommunityEdge,
    EntityEdge,
    EpisodicEdge,
    create_entity_edge_embeddings,
)
from graphiti_core.graphiti_types import GraphitiClients
from graphiti_core.helpers import MAX_REFLEXION_ITERATIONS, semaphore_gather
from graphiti_core.llm_client import LLMClient
from graphiti_core.llm_client.config import ModelSize
from graphiti_core.nodes import CommunityNode, EntityNode, EpisodicNode
from graphiti_core.prompts import prompt_library
from graphiti_core.prompts.dedupe_edges import EdgeDuplicate, UniqueFacts
from graphiti_core.prompts.extract_edges import ExtractedEdges, MissingFacts
from graphiti_core.search.search_filters import SearchFilters
from graphiti_core.search.search_utils import get_edge_invalidation_candidates, get_relevant_edges
from graphiti_core.utils.datetime_utils import ensure_utc, utc_now

logger = logging.getLogger(__name__)


def build_episodic_edges(
    entity_nodes: list[EntityNode],
    episode: EpisodicNode,
    created_at: datetime,
) -> list[EpisodicEdge]:
    episodic_edges: list[EpisodicEdge] = [
        EpisodicEdge(
            source_node_uuid=episode.uuid,
            target_node_uuid=node.uuid,
            created_at=created_at,
            group_id=episode.group_id,
        )
        for node in entity_nodes
    ]

    logger.debug(f'Built episodic edges: {episodic_edges}')

    return episodic_edges


def build_community_edges(
    entity_nodes: list[EntityNode],
    community_node: CommunityNode,
    created_at: datetime,
) -> list[CommunityEdge]:
    edges: list[CommunityEdge] = [
        CommunityEdge(
            source_node_uuid=community_node.uuid,
            target_node_uuid=node.uuid,
            created_at=created_at,
            group_id=community_node.group_id,
        )
        for node in entity_nodes
    ]

    return edges


async def extract_edges(
    clients: GraphitiClients,
    episode: EpisodicNode,
    nodes: list[EntityNode],
    previous_episodes: list[EpisodicNode],
    group_id: str = '',
    edge_types: dict[str, BaseModel] | None = None,
) -> list[EntityEdge]:
    start = time()

    extract_edges_max_tokens = 16384
    llm_client = clients.llm_client

    node_uuids_by_name_map = {node.name: node.uuid for node in nodes}

    edge_types_context = (
        [
            {
                'fact_type_name': type_name,
                'fact_type_description': type_model.__doc__,
            }
            for type_name, type_model in edge_types.items()
        ]
        if edge_types is not None
        else []
    )

    # Prepare context for LLM
    context = {
        'episode_content': episode.content,
        'nodes': [node.name for node in nodes],
        'previous_episodes': [ep.content for ep in previous_episodes],
        'reference_time': episode.valid_at,
        'edge_types': edge_types_context,
        'custom_prompt': '',
    }

    facts_missed = True
    reflexion_iterations = 0
    while facts_missed and reflexion_iterations <= MAX_REFLEXION_ITERATIONS:
        llm_response = await llm_client.generate_response(
            prompt_library.extract_edges.edge(context),
            response_model=ExtractedEdges,
            max_tokens=extract_edges_max_tokens,
        )
        edges_data = llm_response.get('edges', [])

        context['extracted_facts'] = [edge_data.get('fact', '') for edge_data in edges_data]

        reflexion_iterations += 1
        if reflexion_iterations < MAX_REFLEXION_ITERATIONS:
            reflexion_response = await llm_client.generate_response(
                prompt_library.extract_edges.reflexion(context),
                response_model=MissingFacts,
                max_tokens=extract_edges_max_tokens,
            )

            missing_facts = reflexion_response.get('missing_facts', [])

            custom_prompt = 'The following facts were missed in a previous extraction: '
            for fact in missing_facts:
                custom_prompt += f'\n{fact},'

            context['custom_prompt'] = custom_prompt

            facts_missed = len(missing_facts) != 0

    end = time()
    logger.debug(f'Extracted new edges: {edges_data} in {(end - start) * 1000} ms')

    if len(edges_data) == 0:
        return []

    # Convert the extracted data into EntityEdge objects
    edges = []
    for edge_data in edges_data:
        # Validate Edge Date information
        valid_at = edge_data.get('valid_at', None)
        invalid_at = edge_data.get('invalid_at', None)
        valid_at_datetime = None
        invalid_at_datetime = None

        if valid_at:
            try:
                valid_at_datetime = ensure_utc(
                    datetime.fromisoformat(valid_at.replace('Z', '+00:00'))
                )
            except ValueError as e:
                logger.warning(f'WARNING: Error parsing valid_at date: {e}. Input: {valid_at}')

        if invalid_at:
            try:
                invalid_at_datetime = ensure_utc(
                    datetime.fromisoformat(invalid_at.replace('Z', '+00:00'))
                )
            except ValueError as e:
                logger.warning(f'WARNING: Error parsing invalid_at date: {e}. Input: {invalid_at}')
        edge = EntityEdge(
            source_node_uuid=node_uuids_by_name_map.get(
                edge_data.get('source_entity_name', ''), ''
            ),
            target_node_uuid=node_uuids_by_name_map.get(
                edge_data.get('target_entity_name', ''), ''
            ),
            name=edge_data.get('relation_type', ''),
            group_id=group_id,
            fact=edge_data.get('fact', ''),
            episodes=[episode.uuid],
            created_at=utc_now(),
            valid_at=valid_at_datetime,
            invalid_at=invalid_at_datetime,
        )
        edges.append(edge)
        logger.debug(
            f'Created new edge: {edge.name} from (UUID: {edge.source_node_uuid}) to (UUID: {edge.target_node_uuid})'
        )

    logger.debug(f'Extracted edges: {[(e.name, e.uuid) for e in edges]}')

    return edges


async def dedupe_extracted_edges(
    llm_client: LLMClient,
    extracted_edges: list[EntityEdge],
    existing_edges: list[EntityEdge],
) -> list[EntityEdge]:
    # Create edge map
    edge_map: dict[str, EntityEdge] = {}
    for edge in existing_edges:
        edge_map[edge.uuid] = edge

    # Prepare context for LLM
    context = {
        'extracted_edges': [
            {'uuid': edge.uuid, 'name': edge.name, 'fact': edge.fact} for edge in extracted_edges
        ],
        'existing_edges': [
            {'uuid': edge.uuid, 'name': edge.name, 'fact': edge.fact} for edge in existing_edges
        ],
    }

    llm_response = await llm_client.generate_response(prompt_library.dedupe_edges.edge(context))
    duplicate_data = llm_response.get('duplicates', [])
    logger.debug(f'Extracted unique edges: {duplicate_data}')

    duplicate_uuid_map: dict[str, str] = {}
    for duplicate in duplicate_data:
        uuid_value = duplicate['duplicate_of']
        duplicate_uuid_map[duplicate['uuid']] = uuid_value

    # Get full edge data
    edges: list[EntityEdge] = []
    for edge in extracted_edges:
        if edge.uuid in duplicate_uuid_map:
            existing_uuid = duplicate_uuid_map[edge.uuid]
            existing_edge = edge_map[existing_uuid]
            # Add current episode to the episodes list
            existing_edge.episodes += edge.episodes
            edges.append(existing_edge)
        else:
            edges.append(edge)

    return edges


async def resolve_extracted_edges(
    clients: GraphitiClients,
    extracted_edges: list[EntityEdge],
    episode: EpisodicNode,
    entities: list[EntityNode],
    edge_types: dict[str, BaseModel],
    edge_type_map: dict[tuple[str, str], list[str]],
) -> tuple[list[EntityEdge], list[EntityEdge]]:
    driver = clients.driver
    llm_client = clients.llm_client
    embedder = clients.embedder
    try:
        await create_entity_edge_embeddings(embedder, extracted_edges)

        search_results: tuple[list[list[EntityEdge]], list[list[EntityEdge]]] = await semaphore_gather(
        get_relevant_edges(driver, extracted_edges, SearchFilters()),
        get_edge_invalidation_candidates(driver, extracted_edges, SearchFilters(), 0.2),
    )

        related_edges_lists, edge_invalidation_candidates = search_results

        logger.debug(
        f'Related edges lists: {[(e.name, e.uuid) for edges_lst in related_edges_lists for e in edges_lst]}'
    )
<<<<<<< HEAD
    except Exception as e:
        print(f'Error resolving extracted edges: {e}')
=======

    # Build entity hash table
    uuid_entity_map: dict[str, EntityNode] = {entity.uuid: entity for entity in entities}

    # Determine which edge types are relevant for each edge
    edge_types_lst: list[dict[str, BaseModel]] = []
    for extracted_edge in extracted_edges:
        source_node_labels = uuid_entity_map[extracted_edge.source_node_uuid].labels
        target_node_labels = uuid_entity_map[extracted_edge.target_node_uuid].labels
        label_tuples = [
            (source_label, target_label)
            for source_label in source_node_labels
            for target_label in target_node_labels
        ]

        extracted_edge_types = {}
        for label_tuple in label_tuples:
            type_names = edge_type_map.get(label_tuple, [])
            for type_name in type_names:
                type_model = edge_types.get(type_name)
                if type_model is None:
                    continue

                extracted_edge_types[type_name] = type_model

        edge_types_lst.append(extracted_edge_types)

>>>>>>> 9201be16
    # resolve edges with related edges in the graph and find invalidation candidates
    results: list[tuple[EntityEdge, list[EntityEdge]]] = list(
        await semaphore_gather(
            *[
                resolve_extracted_edge(
                    llm_client,
                    extracted_edge,
                    related_edges,
                    existing_edges,
                    episode,
                    extracted_edge_types,
                )
                for extracted_edge, related_edges, existing_edges, extracted_edge_types in zip(
                    extracted_edges,
                    related_edges_lists,
                    edge_invalidation_candidates,
                    edge_types_lst,
                    strict=True,
                )
            ]
        )
    )

    resolved_edges: list[EntityEdge] = []
    invalidated_edges: list[EntityEdge] = []
    for result in results:
        resolved_edge = result[0]
        invalidated_edge_chunk = result[1]

        resolved_edges.append(resolved_edge)
        invalidated_edges.extend(invalidated_edge_chunk)

    logger.debug(f'Resolved edges: {[(e.name, e.uuid) for e in resolved_edges]}')

    await semaphore_gather(
        create_entity_edge_embeddings(embedder, resolved_edges),
        create_entity_edge_embeddings(embedder, invalidated_edges),
    )
    
    return resolved_edges, invalidated_edges


def resolve_edge_contradictions(
    resolved_edge: EntityEdge, invalidation_candidates: list[EntityEdge]
) -> list[EntityEdge]:
    if len(invalidation_candidates) == 0:
        return []

    # Determine which contradictory edges need to be expired
    invalidated_edges: list[EntityEdge] = []
    for edge in invalidation_candidates:
        # (Edge invalid before new edge becomes valid) or (new edge invalid before edge becomes valid)
        if (
            edge.invalid_at is not None
            and resolved_edge.valid_at is not None
            and edge.invalid_at <= resolved_edge.valid_at
        ) or (
            edge.valid_at is not None
            and resolved_edge.invalid_at is not None
            and resolved_edge.invalid_at <= edge.valid_at
        ):
            continue
        # New edge invalidates edge
        elif (
            edge.valid_at is not None
            and resolved_edge.valid_at is not None
            and edge.valid_at < resolved_edge.valid_at
        ):
            edge.invalid_at = resolved_edge.valid_at
            edge.expired_at = edge.expired_at if edge.expired_at is not None else utc_now()
            invalidated_edges.append(edge)

    return invalidated_edges


async def resolve_extracted_edge(
    llm_client: LLMClient,
    extracted_edge: EntityEdge,
    related_edges: list[EntityEdge],
    existing_edges: list[EntityEdge],
    episode: EpisodicNode,
    edge_types: dict[str, BaseModel] | None = None,
) -> tuple[EntityEdge, list[EntityEdge]]:
    if len(related_edges) == 0 and len(existing_edges) == 0:
        return extracted_edge, []

    start = time()

    # Prepare context for LLM
    related_edges_context = [
        {'id': edge.uuid, 'fact': edge.fact} for i, edge in enumerate(related_edges)
    ]

    invalidation_edge_candidates_context = [
        {'id': i, 'fact': existing_edge.fact} for i, existing_edge in enumerate(existing_edges)
    ]

    edge_types_context = (
        [
            {
                'fact_type_id': i,
                'fact_type_name': type_name,
                'fact_type_description': type_model.__doc__,
            }
            for i, (type_name, type_model) in enumerate(edge_types.items())
        ]
        if edge_types is not None
        else []
    )

    context = {
        'existing_edges': related_edges_context,
        'new_edge': extracted_edge.fact,
        'edge_invalidation_candidates': invalidation_edge_candidates_context,
        'edge_types': edge_types_context,
    }

    llm_response = await llm_client.generate_response(
        prompt_library.dedupe_edges.resolve_edge(context),
        response_model=EdgeDuplicate,
        model_size=ModelSize.small,
    )

    duplicate_fact_id: int = llm_response.get('duplicate_fact_id', -1)

    resolved_edge = (
        related_edges[duplicate_fact_id]
        if 0 <= duplicate_fact_id < len(related_edges)
        else extracted_edge
    )

    if duplicate_fact_id >= 0 and episode is not None:
        resolved_edge.episodes.append(episode.uuid)

    contradicted_facts: list[int] = llm_response.get('contradicted_facts', [])

    invalidation_candidates: list[EntityEdge] = [existing_edges[i] for i in contradicted_facts]

    fact_type: str = str(llm_response.get('fact_type'))
    if fact_type.upper() != 'DEFAULT' and edge_types is not None:
        resolved_edge.name = fact_type

        edge_attributes_context = {
            'message': episode.content,
            'reference_time': episode.valid_at,
            'fact': resolved_edge.fact,
        }

        edge_model = edge_types.get(fact_type)

        edge_attributes_response = await llm_client.generate_response(
            prompt_library.extract_edges.extract_attributes(edge_attributes_context),
            response_model=edge_model,  # type: ignore
            model_size=ModelSize.small,
        )

        resolved_edge.attributes = edge_attributes_response

    end = time()
    logger.debug(
        f'Resolved Edge: {extracted_edge.name} is {resolved_edge.name}, in {(end - start) * 1000} ms'
    )

    now = utc_now()

    if resolved_edge.invalid_at and not resolved_edge.expired_at:
        resolved_edge.expired_at = now

    # Determine if the new_edge needs to be expired
    if resolved_edge.expired_at is None:
        invalidation_candidates.sort(key=lambda c: (c.valid_at is None, c.valid_at))
        for candidate in invalidation_candidates:
            if (
                candidate.valid_at
                and resolved_edge.valid_at
                and candidate.valid_at.tzinfo
                and resolved_edge.valid_at.tzinfo
                and candidate.valid_at > resolved_edge.valid_at
            ):
                # Expire new edge since we have information about more recent events
                resolved_edge.invalid_at = candidate.valid_at
                resolved_edge.expired_at = now
                break

    # Determine which contradictory edges need to be expired
    invalidated_edges = resolve_edge_contradictions(resolved_edge, invalidation_candidates)

    return resolved_edge, invalidated_edges


async def dedupe_extracted_edge(
    llm_client: LLMClient,
    extracted_edge: EntityEdge,
    related_edges: list[EntityEdge],
    episode: EpisodicNode | None = None,
) -> EntityEdge:
    if len(related_edges) == 0:
        return extracted_edge

    start = time()

    # Prepare context for LLM
    related_edges_context = [
        {'id': edge.uuid, 'fact': edge.fact} for i, edge in enumerate(related_edges)
    ]

    extracted_edge_context = {
        'fact': extracted_edge.fact,
    }

    context = {
        'related_edges': related_edges_context,
        'extracted_edges': extracted_edge_context,
    }

    llm_response = await llm_client.generate_response(
        prompt_library.dedupe_edges.edge(context),
        response_model=EdgeDuplicate,
        model_size=ModelSize.small,
    )

    duplicate_fact_id: int = llm_response.get('duplicate_fact_id', -1)

    edge = (
        related_edges[duplicate_fact_id]
        if 0 <= duplicate_fact_id < len(related_edges)
        else extracted_edge
    )

    if duplicate_fact_id >= 0 and episode is not None:
        edge.episodes.append(episode.uuid)

    end = time()
    logger.debug(
        f'Resolved Edge: {extracted_edge.name} is {edge.name}, in {(end - start) * 1000} ms'
    )

    return edge


async def dedupe_edge_list(
    llm_client: LLMClient,
    edges: list[EntityEdge],
) -> list[EntityEdge]:
    start = time()

    # Create edge map
    edge_map = {}
    for edge in edges:
        edge_map[edge.uuid] = edge

    # Prepare context for LLM
    context = {'edges': [{'uuid': edge.uuid, 'fact': edge.fact} for edge in edges]}

    llm_response = await llm_client.generate_response(
        prompt_library.dedupe_edges.edge_list(context), response_model=UniqueFacts
    )
    unique_edges_data = llm_response.get('unique_facts', [])

    end = time()
    logger.debug(f'Extracted edge duplicates: {unique_edges_data} in {(end - start) * 1000} ms ')

    # Get full edge data
    unique_edges = []
    for edge_data in unique_edges_data:
        uuid = edge_data['uuid']
        edge = edge_map[uuid]
        edge.fact = edge_data['fact']
        unique_edges.append(edge)

    return unique_edges<|MERGE_RESOLUTION|>--- conflicted
+++ resolved
@@ -256,23 +256,18 @@
     driver = clients.driver
     llm_client = clients.llm_client
     embedder = clients.embedder
-    try:
-        await create_entity_edge_embeddings(embedder, extracted_edges)
-
-        search_results: tuple[list[list[EntityEdge]], list[list[EntityEdge]]] = await semaphore_gather(
-        get_relevant_edges(driver, extracted_edges, SearchFilters()),
-        get_edge_invalidation_candidates(driver, extracted_edges, SearchFilters(), 0.2),
-    )
-
-        related_edges_lists, edge_invalidation_candidates = search_results
-
-        logger.debug(
-        f'Related edges lists: {[(e.name, e.uuid) for edges_lst in related_edges_lists for e in edges_lst]}'
-    )
-<<<<<<< HEAD
-    except Exception as e:
-        print(f'Error resolving extracted edges: {e}')
-=======
+    await create_entity_edge_embeddings(embedder, extracted_edges)
+
+    search_results: tuple[list[list[EntityEdge]], list[list[EntityEdge]]] = await semaphore_gather(
+    get_relevant_edges(driver, extracted_edges, SearchFilters()),
+    get_edge_invalidation_candidates(driver, extracted_edges, SearchFilters(), 0.2),
+)
+
+    related_edges_lists, edge_invalidation_candidates = search_results
+
+    logger.debug(
+    f'Related edges lists: {[(e.name, e.uuid) for edges_lst in related_edges_lists for e in edges_lst]}'
+)
 
     # Build entity hash table
     uuid_entity_map: dict[str, EntityNode] = {entity.uuid: entity for entity in entities}
@@ -300,7 +295,6 @@
 
         edge_types_lst.append(extracted_edge_types)
 
->>>>>>> 9201be16
     # resolve edges with related edges in the graph and find invalidation candidates
     results: list[tuple[EntityEdge, list[EntityEdge]]] = list(
         await semaphore_gather(
