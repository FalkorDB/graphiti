--- conflicted
+++ resolved
@@ -68,16 +68,8 @@
 
         community_clusters.extend(
             list(
-<<<<<<< HEAD
-                await asyncio.gather(
-                    *[
-                        EntityNode.get_by_uuids(driver, cluster)
-                        for cluster in cluster_uuids
-                    ]
-=======
                 await semaphore_gather(
                     *[EntityNode.get_by_uuids(driver, cluster) for cluster in cluster_uuids]
->>>>>>> a51f6a9e
                 )
             )
         )
@@ -216,11 +208,7 @@
             return await build_community(llm_client, cluster)
 
     communities: list[tuple[CommunityNode, list[CommunityEdge]]] = list(
-<<<<<<< HEAD
-        await asyncio.gather(
-=======
         await semaphore_gather(
->>>>>>> a51f6a9e
             *[limited_build_community(cluster) for cluster in community_clusters]
         )
     )
