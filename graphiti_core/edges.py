"""
Copyright 2024, Zep Software, Inc.

Licensed under the Apache License, Version 2.0 (the "License");
you may not use this file except in compliance with the License.
You may obtain a copy of the License at

    http://www.apache.org/licenses/LICENSE-2.0

Unless required by applicable law or agreed to in writing, software
distributed under the License is distributed on an "AS IS" BASIS,
WITHOUT WARRANTIES OR CONDITIONS OF ANY KIND, either express or implied.
See the License for the specific language governing permissions and
limitations under the License.
"""

import logging
from abc import ABC, abstractmethod
from datetime import datetime
from time import time
from typing import Any
from uuid import uuid4

from pydantic import BaseModel, Field
from typing_extensions import LiteralString

from graphiti_core.driver import Driver
from graphiti_core.embedder import EmbedderClient
from graphiti_core.errors import EdgeNotFoundError, GroupsEdgesNotFoundError
from graphiti_core.helpers import DEFAULT_DATABASE, parse_db_date
from graphiti_core.models.edges.edge_db_queries import (
    COMMUNITY_EDGE_SAVE,
    ENTITY_EDGE_SAVE,
    EPISODIC_EDGE_SAVE,
)
from graphiti_core.nodes import Node

logger = logging.getLogger(__name__)

ENTITY_EDGE_RETURN: LiteralString = """
        RETURN
            e.uuid AS uuid,
            startNode(e).uuid AS source_node_uuid,
            endNode(e).uuid AS target_node_uuid,
            e.created_at AS created_at,
            e.name AS name,
            e.group_id AS group_id,
            e.fact AS fact,
            e.episodes AS episodes,
            e.expired_at AS expired_at,
            e.valid_at AS valid_at,
            e.invalid_at AS invalid_at"""


class Edge(BaseModel, ABC):
    uuid: str = Field(default_factory=lambda: str(uuid4()))
    group_id: str = Field(description='partition of the graph')
    source_node_uuid: str
    target_node_uuid: str
    created_at: datetime

    @abstractmethod
    async def save(self, driver: Driver): ...

    async def delete(self, driver: Driver):
        result = await driver.execute_query(
            """
        MATCH (n)-[e:MENTIONS|RELATES_TO|HAS_MEMBER {uuid: $uuid}]->(m)
        DELETE e
        """,
            uuid=self.uuid,
            database_=DEFAULT_DATABASE,
        )

        logger.debug(f'Deleted Edge: {self.uuid}')

        return result

    def __hash__(self):
        return hash(self.uuid)

    def __eq__(self, other):
        if isinstance(other, Node):
            return self.uuid == other.uuid
        return False

    @classmethod
    async def get_by_uuid(cls, driver: Driver, uuid: str): ...


class EpisodicEdge(Edge):
    async def save(self, driver: Driver):
        result = await driver.execute_query(
            EPISODIC_EDGE_SAVE,
            episode_uuid=self.source_node_uuid,
            entity_uuid=self.target_node_uuid,
            uuid=self.uuid,
            group_id=self.group_id,
            created_at=self.created_at,
            database_=DEFAULT_DATABASE,
        )

        logger.debug(f'Saved edge to neo4j: {self.uuid}')

        return result

    @classmethod
    async def get_by_uuid(cls, driver: Driver, uuid: str):
        records, _, _ = await driver.execute_query(
            """
        MATCH (n:Episodic)-[e:MENTIONS {uuid: $uuid}]->(m:Entity)
        RETURN
            e.uuid As uuid,
            e.group_id AS group_id,
            n.uuid AS source_node_uuid, 
            m.uuid AS target_node_uuid, 
            e.created_at AS created_at
        """,
            uuid=uuid,
            database_=DEFAULT_DATABASE,
            routing_='r',
        )

        edges = [get_episodic_edge_from_record(record) for record in records]

        if len(edges) == 0:
            raise EdgeNotFoundError(uuid)
        return edges[0]

    @classmethod
    async def get_by_uuids(cls, driver: Driver, uuids: list[str]):
        records, _, _ = await driver.execute_query(
            """
        MATCH (n:Episodic)-[e:MENTIONS]->(m:Entity)
        WHERE e.uuid IN $uuids
        RETURN
            e.uuid As uuid,
            e.group_id AS group_id,
            n.uuid AS source_node_uuid, 
            m.uuid AS target_node_uuid, 
            e.created_at AS created_at
        """,
            uuids=uuids,
            database_=DEFAULT_DATABASE,
            routing_='r',
        )

        edges = [get_episodic_edge_from_record(record) for record in records]

        if len(edges) == 0:
            raise EdgeNotFoundError(uuids[0])
        return edges

    @classmethod
    async def get_by_group_ids(
        cls,
        driver: Driver,
        group_ids: list[str],
        limit: int | None = None,
        uuid_cursor: str | None = None,
    ):
        cursor_query: LiteralString = 'AND e.uuid < $uuid' if uuid_cursor else ''
        limit_query: LiteralString = 'LIMIT $limit' if limit is not None else ''

        records, _, _ = await driver.execute_query(
            """
        MATCH (n:Episodic)-[e:MENTIONS]->(m:Entity)
        WHERE e.group_id IN $group_ids
        """
            + cursor_query
            + """
        RETURN
            e.uuid As uuid,
            e.group_id AS group_id,
            n.uuid AS source_node_uuid, 
            m.uuid AS target_node_uuid, 
            e.created_at AS created_at
        ORDER BY e.uuid DESC 
        """
            + limit_query,
            group_ids=group_ids,
            uuid=uuid_cursor,
            limit=limit,
            database_=DEFAULT_DATABASE,
            routing_='r',
        )

        edges = [get_episodic_edge_from_record(record) for record in records]

        if len(edges) == 0:
            raise GroupsEdgesNotFoundError(group_ids)
        return edges


class EntityEdge(Edge):
    name: str = Field(description='name of the edge, relation name')
    fact: str = Field(description='fact representing the edge and nodes that it connects')
    fact_embedding: list[float] | None = Field(default=None, description='embedding of the fact')
    episodes: list[str] = Field(
        default=[],
        description='list of episode ids that reference these entity edges',
    )
    expired_at: datetime | None = Field(
        default=None, description='datetime of when the node was invalidated'
    )
    valid_at: datetime | None = Field(
        default=None, description='datetime of when the fact became true'
    )
    invalid_at: datetime | None = Field(
        default=None, description='datetime of when the fact stopped being true'
    )

    async def generate_embedding(self, embedder: EmbedderClient):
        start = time()

        text = self.fact.replace('\n', ' ')
        self.fact_embedding = await embedder.create(input_data=[text])

        end = time()
        logger.debug(f'embedded {text} in {end - start} ms')

        return self.fact_embedding

<<<<<<< HEAD
    async def save(self, driver: Driver):
=======
    async def load_fact_embedding(self, driver: AsyncDriver):
        query: LiteralString = """
            MATCH (n:Entity)-[e:RELATES_TO {uuid: $uuid}]->(m:Entity)
            RETURN e.fact_embedding AS fact_embedding
        """
        records, _, _ = await driver.execute_query(
            query, uuid=self.uuid, database_=DEFAULT_DATABASE, routing_='r'
        )

        if len(records) == 0:
            raise EdgeNotFoundError(self.uuid)

        self.fact_embedding = records[0]['fact_embedding']

    async def save(self, driver: AsyncDriver):
>>>>>>> baebe797
        result = await driver.execute_query(
            ENTITY_EDGE_SAVE,
            source_uuid=self.source_node_uuid,
            target_uuid=self.target_node_uuid,
            uuid=self.uuid,
            name=self.name,
            group_id=self.group_id,
            fact=self.fact,
            fact_embedding=self.fact_embedding,
            episodes=self.episodes,
            created_at=self.created_at,
            expired_at=self.expired_at,
            valid_at=self.valid_at,
            invalid_at=self.invalid_at,
            database_=DEFAULT_DATABASE,
        )

        logger.debug(f'Saved edge to neo4j: {self.uuid}')

        return result

    @classmethod
    async def get_by_uuid(cls, driver: Driver, uuid: str):
        records, _, _ = await driver.execute_query(
            """
        MATCH (n:Entity)-[e:RELATES_TO {uuid: $uuid}]->(m:Entity)
        """
            + ENTITY_EDGE_RETURN,
            uuid=uuid,
            database_=DEFAULT_DATABASE,
            routing_='r',
        )

        edges = [get_entity_edge_from_record(record) for record in records]

        if len(edges) == 0:
            raise EdgeNotFoundError(uuid)
        return edges[0]

    @classmethod
    async def get_by_uuids(cls, driver: Driver, uuids: list[str]):
        if len(uuids) == 0:
            return []

        records, _, _ = await driver.execute_query(
            """
        MATCH (n:Entity)-[e:RELATES_TO]->(m:Entity)
        WHERE e.uuid IN $uuids
        """
            + ENTITY_EDGE_RETURN,
            uuids=uuids,
            database_=DEFAULT_DATABASE,
            routing_='r',
        )

        edges = [get_entity_edge_from_record(record) for record in records]

        return edges

    @classmethod
    async def get_by_group_ids(
        cls,
        driver: Driver,
        group_ids: list[str],
        limit: int | None = None,
        uuid_cursor: str | None = None,
    ):
        cursor_query: LiteralString = 'AND e.uuid < $uuid' if uuid_cursor else ''
        limit_query: LiteralString = 'LIMIT $limit' if limit is not None else ''

        records, _, _ = await driver.execute_query(
            """
        MATCH (n:Entity)-[e:RELATES_TO]->(m:Entity)
        WHERE e.group_id IN $group_ids
        """
            + cursor_query
            + ENTITY_EDGE_RETURN
            + """
        ORDER BY e.uuid DESC 
        """
            + limit_query,
            group_ids=group_ids,
            uuid=uuid_cursor,
            limit=limit,
            database_=DEFAULT_DATABASE,
            routing_='r',
        )

        edges = [get_entity_edge_from_record(record) for record in records]

        if len(edges) == 0:
            raise GroupsEdgesNotFoundError(group_ids)
        return edges

    @classmethod
    async def get_by_node_uuid(cls, driver: Driver, node_uuid: str):
        query: LiteralString = (
            """
                                        MATCH (n:Entity {uuid: $node_uuid})-[e:RELATES_TO]-(m:Entity)
                                        """
            + ENTITY_EDGE_RETURN
        )
        records, _, _ = await driver.execute_query(
            query, node_uuid=node_uuid, database_=DEFAULT_DATABASE, routing_='r'
        )

        edges = [get_entity_edge_from_record(record) for record in records]

        return edges


class CommunityEdge(Edge):
    async def save(self, driver: Driver):
        result = await driver.execute_query(
            COMMUNITY_EDGE_SAVE,
            community_uuid=self.source_node_uuid,
            entity_uuid=self.target_node_uuid,
            uuid=self.uuid,
            group_id=self.group_id,
            created_at=self.created_at,
            database_=DEFAULT_DATABASE,
        )

        logger.debug(f'Saved edge to neo4j: {self.uuid}')

        return result

    @classmethod
    async def get_by_uuid(cls, driver: Driver, uuid: str):
        records, _, _ = await driver.execute_query(
            """
        MATCH (n:Community)-[e:HAS_MEMBER {uuid: $uuid}]->(m:Entity | Community)
        RETURN
            e.uuid As uuid,
            e.group_id AS group_id,
            n.uuid AS source_node_uuid, 
            m.uuid AS target_node_uuid, 
            e.created_at AS created_at
        """,
            uuid=uuid,
            database_=DEFAULT_DATABASE,
            routing_='r',
        )

        edges = [get_community_edge_from_record(record) for record in records]

        return edges[0]

    @classmethod
    async def get_by_uuids(cls, driver: Driver, uuids: list[str]):
        records, _, _ = await driver.execute_query(
            """
        MATCH (n:Community)-[e:HAS_MEMBER]->(m:Entity | Community)
        WHERE e.uuid IN $uuids
        RETURN
            e.uuid As uuid,
            e.group_id AS group_id,
            n.uuid AS source_node_uuid, 
            m.uuid AS target_node_uuid, 
            e.created_at AS created_at
        """,
            uuids=uuids,
            database_=DEFAULT_DATABASE,
            routing_='r',
        )

        edges = [get_community_edge_from_record(record) for record in records]

        return edges

    @classmethod
    async def get_by_group_ids(
        cls,
        driver: Driver,
        group_ids: list[str],
        limit: int | None = None,
        uuid_cursor: str | None = None,
    ):
        cursor_query: LiteralString = 'AND e.uuid < $uuid' if uuid_cursor else ''
        limit_query: LiteralString = 'LIMIT $limit' if limit is not None else ''

        records, _, _ = await driver.execute_query(
            """
        MATCH (n:Community)-[e:HAS_MEMBER]->(m:Entity | Community)
        WHERE e.group_id IN $group_ids
        """
            + cursor_query
            + """
        RETURN
            e.uuid As uuid,
            e.group_id AS group_id,
            n.uuid AS source_node_uuid, 
            m.uuid AS target_node_uuid, 
            e.created_at AS created_at
        ORDER BY e.uuid DESC
        """
            + limit_query,
            group_ids=group_ids,
            uuid=uuid_cursor,
            limit=limit,
            database_=DEFAULT_DATABASE,
            routing_='r',
        )

        edges = [get_community_edge_from_record(record) for record in records]

        return edges


# Edge helpers
def get_episodic_edge_from_record(record: Any) -> EpisodicEdge:
    return EpisodicEdge(
        uuid=record['uuid'],
        group_id=record['group_id'],
        source_node_uuid=record['source_node_uuid'],
        target_node_uuid=record['target_node_uuid'],
        created_at=record['created_at'].to_native(),
    )


def get_entity_edge_from_record(record: Any) -> EntityEdge:
    return EntityEdge(
        uuid=record['uuid'],
        source_node_uuid=record['source_node_uuid'],
        target_node_uuid=record['target_node_uuid'],
        fact=record['fact'],
        name=record['name'],
        group_id=record['group_id'],
        episodes=record['episodes'],
        created_at=record['created_at'].to_native(),
        expired_at=parse_db_date(record['expired_at']),
        valid_at=parse_db_date(record['valid_at']),
        invalid_at=parse_db_date(record['invalid_at']),
    )


def get_community_edge_from_record(record: Any):
    return CommunityEdge(
        uuid=record['uuid'],
        group_id=record['group_id'],
        source_node_uuid=record['source_node_uuid'],
        target_node_uuid=record['target_node_uuid'],
        created_at=record['created_at'].to_native(),
    )


async def create_entity_edge_embeddings(embedder: EmbedderClient, edges: list[EntityEdge]):
    if len(edges) == 0:
        return
    fact_embeddings = await embedder.create_batch([edge.fact for edge in edges])
    for edge, fact_embedding in zip(edges, fact_embeddings, strict=True):
        edge.fact_embedding = fact_embedding<|MERGE_RESOLUTION|>--- conflicted
+++ resolved
@@ -221,9 +221,6 @@
 
         return self.fact_embedding
 
-<<<<<<< HEAD
-    async def save(self, driver: Driver):
-=======
     async def load_fact_embedding(self, driver: AsyncDriver):
         query: LiteralString = """
             MATCH (n:Entity)-[e:RELATES_TO {uuid: $uuid}]->(m:Entity)
@@ -239,7 +236,6 @@
         self.fact_embedding = records[0]['fact_embedding']
 
     async def save(self, driver: AsyncDriver):
->>>>>>> baebe797
         result = await driver.execute_query(
             ENTITY_EDGE_SAVE,
             source_uuid=self.source_node_uuid,
