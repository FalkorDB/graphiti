--- conflicted
+++ resolved
@@ -240,10 +240,7 @@
 
         self.fact_embedding = records[0]['fact_embedding']
 
-<<<<<<< HEAD
     async def save(self, driver: Driver):
-=======
-    async def save(self, driver: AsyncDriver):
         edge_data: dict[str, Any] = {
             'source_uuid': self.source_node_uuid,
             'target_uuid': self.target_node_uuid,
@@ -261,7 +258,6 @@
 
         edge_data.update(self.attributes or {})
 
->>>>>>> 9201be16
         result = await driver.execute_query(
             ENTITY_EDGE_SAVE,
             edge_data=edge_data,
