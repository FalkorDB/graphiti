"""
Copyright 2024, Zep Software, Inc.

Licensed under the Apache License, Version 2.0 (the "License");
you may not use this file except in compliance with the License.
You may obtain a copy of the License at

    http://www.apache.org/licenses/LICENSE-2.0

Unless required by applicable law or agreed to in writing, software
distributed under the License is distributed on an "AS IS" BASIS,
WITHOUT WARRANTIES OR CONDITIONS OF ANY KIND, either express or implied.
See the License for the specific language governing permissions and
limitations under the License.
"""

import logging
import os
import sys
from datetime import datetime, timezone

import pytest
from dotenv import load_dotenv

from graphiti_core.edges import EntityEdge, EpisodicEdge
from graphiti_core.graphiti import Graphiti
from graphiti_core.helpers import semaphore_gather
from graphiti_core.nodes import EntityNode, EpisodicNode
from graphiti_core.search.search_helpers import search_results_to_context_string

pytestmark = pytest.mark.integration

pytest_plugins = ('pytest_asyncio',)

load_dotenv()

NEO4J_URI = os.getenv('NEO4J_URI')
NEO4j_USER = os.getenv('NEO4J_USER')
NEO4j_PASSWORD = os.getenv('NEO4J_PASSWORD')


def setup_logging():
    # Create a logger
    logger = logging.getLogger()
    logger.setLevel(logging.INFO)  # Set the logging level to INFO

    # Create console handler and set level to INFO
    console_handler = logging.StreamHandler(sys.stdout)
    console_handler.setLevel(logging.INFO)

    # Create formatter
    formatter = logging.Formatter(
        "%(asctime)s - %(name)s - %(levelname)s - %(message)s"
    )

    # Add formatter to console handler
    console_handler.setFormatter(formatter)

    # Add console handler to logger
    logger.addHandler(console_handler)

    return logger


@pytest.mark.asyncio
async def test_graphiti_init():
    logger = setup_logging()
    graphiti = Graphiti(NEO4J_URI, NEO4j_USER, NEO4j_PASSWORD)

<<<<<<< HEAD
    await graphiti.build_indices_and_constraints()

    results = await graphiti.search_(query='Who is the User?')
=======
    results = await graphiti.search_(
        query='Who is the user?',
    )
>>>>>>> baebe797

    pretty_results = search_results_to_context_string(results)

    logger.info(pretty_results)

    await graphiti.close()


@pytest.mark.asyncio
async def test_graph_integration():
    client = Graphiti(NEO4J_URI, NEO4j_USER, NEO4j_PASSWORD)
    embedder = client.embedder
    driver = client.driver

    await client.build_indices_and_constraints()

    now = datetime.now(timezone.utc)
    episode = EpisodicNode(
        name='test_episode',
        labels=[],
        created_at=now,
        valid_at=now,
        source='message',
        source_description='conversation message',
        content='Alice likes Bob',
        entity_edges=[],
        group_id='test',
    )

    alice_node = EntityNode(
        name='Alice',
        labels=[],
        created_at=now,
        summary='Alice summary',
        group_id='test',
    )

    bob_node = EntityNode(name='Bob', labels=[], created_at=now, summary='Bob summary', group_id='test')

    await alice_node.generate_name_embedding(embedder)
    await bob_node.generate_name_embedding(embedder)

    episodic_edge_1 = EpisodicEdge(
        source_node_uuid=episode.uuid, target_node_uuid=alice_node.uuid, created_at=now, group_id="test"
    )

    episodic_edge_2 = EpisodicEdge(
        source_node_uuid=episode.uuid, target_node_uuid=bob_node.uuid, created_at=now, group_id='test'
    )

    entity_edge = EntityEdge(
        source_node_uuid=alice_node.uuid,
        target_node_uuid=bob_node.uuid,
        created_at=now,
        name='likes',
        fact='Alice likes Bob',
        episodes=[],
        expired_at=now,
        valid_at=now,
        invalid_at=now,
        group_id='test'
    )

    await entity_edge.generate_embedding(embedder)

    nodes = [episode, alice_node, bob_node]
    edges = [episodic_edge_1, episodic_edge_2, entity_edge]

    # test save
    await semaphore_gather(*[node.save(driver) for node in nodes])
    await semaphore_gather(*[edge.save(driver) for edge in edges])

    # test get
    assert await EpisodicNode.get_by_uuid(driver, episode.uuid) is not None
    assert await EntityNode.get_by_uuid(driver, alice_node.uuid) is not None
    assert await EpisodicEdge.get_by_uuid(driver, episodic_edge_1.uuid) is not None
    assert await EntityEdge.get_by_uuid(driver, entity_edge.uuid) is not None

    # test delete
    await semaphore_gather(*[node.delete(driver) for node in nodes])
    await semaphore_gather(*[edge.delete(driver) for edge in edges])<|MERGE_RESOLUTION|>--- conflicted
+++ resolved
@@ -67,15 +67,9 @@
     logger = setup_logging()
     graphiti = Graphiti(NEO4J_URI, NEO4j_USER, NEO4j_PASSWORD)
 
-<<<<<<< HEAD
-    await graphiti.build_indices_and_constraints()
-
-    results = await graphiti.search_(query='Who is the User?')
-=======
     results = await graphiti.search_(
         query='Who is the user?',
     )
->>>>>>> baebe797
 
     pretty_results = search_results_to_context_string(results)
 
